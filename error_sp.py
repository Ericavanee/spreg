"""
Spatial Error Models module
"""

__author__ = "Luc Anselin luc.anselin@asu.edu, \
        Daniel Arribas-Bel darribas@asu.edu, \
        Pedro V. Amaral pedro.amaral@asu.edu"

import numpy as np
from numpy import linalg as la
import ols as OLS
from pysal import lag_spatial
from utils import power_expansion, set_endog, iter_msg, sp_att
from utils import get_A1_hom, get_A2_hom, get_A1_het, optim_moments, get_spFilter, get_lags, _moments2eqs
from utils import spdot, RegressionPropsY, set_warn
import twosls as TSLS
import user_output as USER
import summary_output as SUMMARY

__all__ = ["GM_Error", "GM_Endog_Error", "GM_Combo"]

class BaseGM_Error(RegressionPropsY):
    """
    GMM method for a spatial error model (note: no consistency checks
    diagnostics or constant added); based on Kelejian and Prucha 
    (1998, 1999)[1]_ [2]_.

    Parameters
    ----------
    y            : array
                   nx1 array for dependent variable
    x            : array
                   Two dimensional array with n rows and one column for each
                   independent (exogenous) variable, excluding the constant
    w            : Sparse matrix
                   Spatial weights sparse matrix   

    Attributes
    ----------
    betas        : array
                   kx1 array of estimated coefficients
    u            : array
                   nx1 array of residuals
    e_filtered   : array
                   nx1 array of spatially filtered residuals
    predy        : array
                   nx1 array of predicted y values
    n            : integer
                   Number of observations
    k            : integer
                   Number of variables for which coefficients are estimated
                   (including the constant)
    y            : array
                   nx1 array for dependent variable
    x            : array
                   Two dimensional array with n rows and one column for each
                   independent (exogenous) variable, including the constant
    mean_y       : float
                   Mean of dependent variable
    std_y        : float
                   Standard deviation of dependent variable
    vm           : array
                   Variance covariance matrix (kxk)
    sig2         : float
                   Sigma squared used in computations


    References
    ----------

    .. [1] Kelejian, H.R., Prucha, I.R. (1998) "A generalized spatial
        two-stage least squares procedure for estimating a spatial autoregressive
        model with autoregressive disturbances". The Journal of Real State
        Finance and Economics, 17, 1.

    .. [2] Kelejian, H.R., Prucha, I.R. (1999) "A Generalized Moments
        Estimator for the Autoregressive Parameter in a Spatial Model".
        International Economic Review, 40, 2.

    Examples
    --------

    >>> import pysal
    >>> import numpy as np
    >>> dbf = pysal.open(pysal.examples.get_path('columbus.dbf'),'r')
    >>> y = np.array([dbf.by_col('HOVAL')]).T
    >>> x = np.array([dbf.by_col('INC'), dbf.by_col('CRIME')]).T
    >>> x = np.hstack((np.ones(y.shape),x))
    >>> w = pysal.open(pysal.examples.get_path("columbus.gal"), 'r').read() 
    >>> w.transform='r'
    >>> model = BaseGM_Error(y, x, w=w.sparse)
    >>> np.around(model.betas, decimals=4)
    array([[ 47.6946],
           [  0.7105],
           [ -0.5505],
           [  0.3257]])
    """
    def __init__(self, y, x, w):

        #1a. OLS --> \tilde{betas}
        ols = OLS.BaseOLS(y=y, x=x)
        self.n, self.k = ols.x.shape
        self.x = ols.x
        self.y = ols.y

        #1b. GMM --> \tilde{\lambda1}
        moments = _momentsGM_Error(w, ols.u)
        lambda1 = optim_moments(moments)

        #2a. OLS -->\hat{betas}
        xs = get_spFilter(w, lambda1, self.x)
        ys = get_spFilter(w, lambda1, self.y)
        ols2 = OLS.BaseOLS(y=ys, x=xs)

        #Output
        self.predy = spdot(self.x, ols2.betas)
        self.u = y - self.predy
        self.betas = np.vstack((ols2.betas, np.array([[lambda1]])))
        self.sig2 = ols2.sig2n
        self.e_filtered = self.u - lambda1*w*self.u

        self.vm = self.sig2 * ols2.xtxi
        se_betas = np.sqrt(self.vm.diagonal())
        self._cache = {}

class GM_Error(BaseGM_Error):
    """
    GMM method for a spatial error model, with results and diagnostics; based
    on Kelejian and Prucha (1998, 1999)[1]_ [2]_.

    Parameters
    ----------
    y            : array
                   nx1 array for dependent variable
    x            : array
                   Two dimensional array with n rows and one column for each
                   independent (exogenous) variable, excluding the constant
    w            : pysal W object
                   Spatial weights object (always needed)   
    vm           : boolean
                   If True, include variance-covariance matrix in summary
                   results
    name_y       : string
                   Name of dependent variable for use in output
    name_x       : list of strings
                   Names of independent variables for use in output
    name_w       : string
                   Name of weights matrix for use in output
    name_ds      : string
                   Name of dataset for use in output

    Attributes
    ----------
    summary      : string
                   Summary of regression results and diagnostics (note: use in
                   conjunction with the print command)
    betas        : array
                   kx1 array of estimated coefficients
    u            : array
                   nx1 array of residuals
    e_filtered   : array
                   nx1 array of spatially filtered residuals
    predy        : array
                   nx1 array of predicted y values
    n            : integer
                   Number of observations
    k            : integer
                   Number of variables for which coefficients are estimated
                   (including the constant)
    y            : array
                   nx1 array for dependent variable
    x            : array
                   Two dimensional array with n rows and one column for each
                   independent (exogenous) variable, including the constant
    mean_y       : float
                   Mean of dependent variable
    std_y        : float
                   Standard deviation of dependent variable
    pr2          : float
                   Pseudo R squared (squared correlation between y and ypred)
    vm           : array
                   Variance covariance matrix (kxk)
    sig2         : float
                   Sigma squared used in computations
    std_err      : array
                   1xk array of standard errors of the betas    
    z_stat       : list of tuples
                   z statistic; each tuple contains the pair (statistic,
                   p-value), where each is a float
    name_y       : string
                   Name of dependent variable for use in output
    name_x       : list of strings
                   Names of independent variables for use in output
    name_w       : string
                   Name of weights matrix for use in output
    name_ds      : string
                   Name of dataset for use in output
    title        : string
                   Name of the regression method used

    References
    ----------

    .. [1] Kelejian, H.R., Prucha, I.R. (1998) "A generalized spatial
        two-stage least squares procedure for estimating a spatial autoregressive
        model with autoregressive disturbances". The Journal of Real State
        Finance and Economics, 17, 1.
    .. [2] Kelejian, H.R., Prucha, I.R. (1999) "A Generalized Moments
        Estimator for the Autoregressive Parameter in a Spatial Model".
        International Economic Review, 40, 2.

    Examples
    --------

    We first need to import the needed modules, namely numpy to convert the
    data we read into arrays that ``spreg`` understands and ``pysal`` to
    perform all the analysis.

    >>> import pysal
    >>> import numpy as np

    Open data on Columbus neighborhood crime (49 areas) using pysal.open().
    This is the DBF associated with the Columbus shapefile.  Note that
    pysal.open() also reads data in CSV format; since the actual class
    requires data to be passed in as numpy arrays, the user can read their
    data in using any method.  

    >>> dbf = pysal.open(pysal.examples.get_path('columbus.dbf'),'r')

    Extract the HOVAL column (home values) from the DBF file and make it the
    dependent variable for the regression. Note that PySAL requires this to be
    an numpy array of shape (n, 1) as opposed to the also common shape of (n, )
    that other packages accept.

    >>> y = np.array([dbf.by_col('HOVAL')]).T

    Extract CRIME (crime) and INC (income) vectors from the DBF to be used as
    independent variables in the regression.  Note that PySAL requires this to
    be an nxj numpy array, where j is the number of independent variables (not
    including a constant). By default this class adds a vector of ones to the
    independent variables passed in.

    >>> names_to_extract = ['INC', 'CRIME']
    >>> x = np.array([dbf.by_col(name) for name in names_to_extract]).T

    Since we want to run a spatial error model, we need to specify the spatial
    weights matrix that includes the spatial configuration of the observations
    into the error component of the model. To do that, we can open an already
    existing gal file or create a new one. In this case, we will use
    ``columbus.gal``, which contains contiguity relationships between the
    observations in the Columbus dataset we are using throughout this example.
    Note that, in order to read the file, not only to open it, we need to
    append '.read()' at the end of the command.

    >>> w = pysal.open(pysal.examples.get_path("columbus.gal"), 'r').read() 

    Unless there is a good reason not to do it, the weights have to be
    row-standardized so every row of the matrix sums to one. Among other
    things, his allows to interpret the spatial lag of a variable as the
    average value of the neighboring observations. In PySAL, this can be
    easily performed in the following way:

    >>> w.transform='r'

    We are all set with the preliminars, we are good to run the model. In this
    case, we will need the variables and the weights matrix. If we want to
    have the names of the variables printed in the output summary, we will
    have to pass them in as well, although this is optional.

    >>> model = GM_Error(y, x, w=w, name_y='hoval', name_x=['income', 'crime'], name_ds='columbus')

    Once we have run the model, we can explore a little bit the output. The
    regression object we have created has many attributes so take your time to
    discover them. Note that because we are running the classical GMM error
    model from 1998/99, the spatial parameter is obtained as a point estimate, so
    although you get a value for it (there are for coefficients under
    model.betas), you cannot perform inference on it (there are only three
    values in model.se_betas).

    >>> print model.name_x
    ['CONSTANT', 'income', 'crime', 'lambda']
    >>> np.around(model.betas, decimals=4)
    array([[ 47.6946],
           [  0.7105],
           [ -0.5505],
           [  0.3257]])
    >>> np.around(model.std_err, decimals=4)
    array([ 12.412 ,   0.5044,   0.1785])
    >>> np.around(model.z_stat, decimals=6)
    array([[  3.84261100e+00,   1.22000000e-04],
           [  1.40839200e+00,   1.59015000e-01],
           [ -3.08424700e+00,   2.04100000e-03]])
    >>> round(model.sig2,4)
    198.5596

    """
    def __init__(self, y, x, w,\
                 vm=False, name_y=None, name_x=None,\
                 name_w=None, name_ds=None):

        n = USER.check_arrays(y, x)
        USER.check_y(y, n)
        USER.check_weights(w, y, w_required=True)
        x_constant = USER.check_constant(x)
        BaseGM_Error.__init__(self, y=y, x=x_constant, w=w.sparse)
        self.title = "SPATIALLY WEIGHTED LEAST SQUARES"        
        self.name_ds = USER.set_name_ds(name_ds)
        self.name_y = USER.set_name_y(name_y)
        self.name_x = USER.set_name_x(name_x, x)
        self.name_x.append('lambda')
        self.name_w = USER.set_name_w(name_w, w)
        SUMMARY.GM_Error(reg=self, w=w, vm=vm)


class BaseGM_Endog_Error(RegressionPropsY):
    '''
    GMM method for a spatial error model with endogenous variables (note: no
    consistency checks, diagnostics or constant added); based on Kelejian and
    Prucha (1998, 1999)[1]_[2]_.

    Parameters
    ----------
    y            : array
                   nx1 array for dependent variable
    x            : array
                   Two dimensional array with n rows and one column for each
                   independent (exogenous) variable, excluding the constant
    yend         : array
                   Two dimensional array with n rows and one column for each
                   endogenous variable
    q            : array
                   Two dimensional array with n rows and one column for each
                   external exogenous variable to use as instruments (note: 
                   this should not contain any variables from x)
    w            : Sparse matrix
                   Spatial weights sparse matrix 

    Attributes
    ----------
    betas        : array
                   kx1 array of estimated coefficients
    u            : array
                   nx1 array of residuals
    e_filtered   : array
                   nx1 array of spatially filtered residuals
    predy        : array
                   nx1 array of predicted y values
    n            : integer
                   Number of observations
    k            : integer
                   Number of variables for which coefficients are estimated
                   (including the constant)
    y            : array
                   nx1 array for dependent variable
    x            : array
                   Two dimensional array with n rows and one column for each
                   independent (exogenous) variable, including the constant
    yend         : array
                   Two dimensional array with n rows and one column for each
                   endogenous variable
    z            : array
                   nxk array of variables (combination of x and yend)
    mean_y       : float
                   Mean of dependent variable
    std_y        : float
                   Standard deviation of dependent variable
    vm           : array
                   Variance covariance matrix (kxk)
    sig2         : float
                   Sigma squared used in computations

    References
    ----------

    .. [1] Kelejian, H.R., Prucha, I.R. (1998) "A generalized spatial
        two-stage least squares procedure for estimating a spatial autoregressive
        model with autoregressive disturbances". The Journal of Real State
        Finance and Economics, 17, 1.

    .. [2] Kelejian, H.R., Prucha, I.R. (1999) "A Generalized Moments
        Estimator for the Autoregressive Parameter in a Spatial Model".
        International Economic Review, 40, 2.

    Examples
    --------

    >>> import pysal
    >>> import numpy as np
    >>> dbf = pysal.open(pysal.examples.get_path('columbus.dbf'),'r')
    >>> y = np.array([dbf.by_col('CRIME')]).T
    >>> x = np.array([dbf.by_col('INC')]).T
    >>> x = np.hstack((np.ones(y.shape),x))
    >>> yend = np.array([dbf.by_col('HOVAL')]).T
    >>> q = np.array([dbf.by_col('DISCBD')]).T
    >>> w = pysal.open(pysal.examples.get_path("columbus.gal"), 'r').read() 
    >>> w.transform='r'
    >>> model = BaseGM_Endog_Error(y, x, yend, q, w=w.sparse)
    >>> np.around(model.betas, decimals=4)
    array([[ 82.573 ],
           [  0.581 ],
           [ -1.4481],
           [  0.3499]])

    '''
    def __init__(self, y, x, yend, q, w):

        #1a. TSLS --> \tilde{betas}
        tsls = TSLS.BaseTSLS(y=y, x=x, yend=yend, q=q)
        self.n, self.k = tsls.z.shape
        self.x = tsls.x
        self.y = tsls.y
        self.yend, self.z = tsls.yend, tsls.z

        #1b. GMM --> \tilde{\lambda1}
        moments = _momentsGM_Error(w, tsls.u)
        lambda1 = optim_moments(moments)

        #2a. 2SLS -->\hat{betas}
        xs = get_spFilter(w, lambda1, self.x)
        ys = get_spFilter(w, lambda1, self.y)
        yend_s = get_spFilter(w, lambda1, self.yend)
        tsls2 = TSLS.BaseTSLS(ys, xs, yend_s, h=tsls.h)

        #Output
        self.betas = np.vstack((tsls2.betas, np.array([[lambda1]])))
        self.predy = spdot(tsls.z, tsls2.betas)
        self.u = y - self.predy
        self.sig2 = float(np.dot(tsls2.u.T,tsls2.u)) / self.n
        self.e_filtered = self.u - lambda1*w*self.u
        self.vm = self.sig2 * tsls2.varb 
        self._cache = {}

class GM_Endog_Error(BaseGM_Endog_Error):
    '''
    GMM method for a spatial error model with endogenous variables, with
    results and diagnostics; based on Kelejian and Prucha (1998, 1999)[1]_[2]_.

    Parameters
    ----------
    y            : array
                   nx1 array for dependent variable
    x            : array
                   Two dimensional array with n rows and one column for each
                   independent (exogenous) variable, excluding the constant
    yend         : array
                   Two dimensional array with n rows and one column for each
                   endogenous variable
    q            : array
                   Two dimensional array with n rows and one column for each
                   external exogenous variable to use as instruments (note: 
                   this should not contain any variables from x)
    w            : pysal W object
                   Spatial weights object (always needed)   
    vm           : boolean
                   If True, include variance-covariance matrix in summary
                   results
    name_y       : string
                   Name of dependent variable for use in output
    name_x       : list of strings
                   Names of independent variables for use in output
    name_yend    : list of strings
                   Names of endogenous variables for use in output
    name_q       : list of strings
                   Names of instruments for use in output
    name_w       : string
                   Name of weights matrix for use in output
    name_ds      : string
                   Name of dataset for use in output

    Attributes
    ----------
    summary      : string
                   Summary of regression results and diagnostics (note: use in
                   conjunction with the print command)
    betas        : array
                   kx1 array of estimated coefficients
    u            : array
                   nx1 array of residuals
    e_filtered   : array
                   nx1 array of spatially filtered residuals
    predy        : array
                   nx1 array of predicted y values
    n            : integer
                   Number of observations
    k            : integer
                   Number of variables for which coefficients are estimated
                   (including the constant)
    y            : array
                   nx1 array for dependent variable
    x            : array
                   Two dimensional array with n rows and one column for each
                   independent (exogenous) variable, including the constant
    yend         : array
                   Two dimensional array with n rows and one column for each
                   endogenous variable
    z            : array
                   nxk array of variables (combination of x and yend)
    mean_y       : float
                   Mean of dependent variable
    std_y        : float
                   Standard deviation of dependent variable
    vm           : array
                   Variance covariance matrix (kxk)
    pr2          : float
                   Pseudo R squared (squared correlation between y and ypred)
    sig2         : float
                   Sigma squared used in computations
    std_err      : array
                   1xk array of standard errors of the betas    
    z_stat       : list of tuples
                   z statistic; each tuple contains the pair (statistic,
                   p-value), where each is a float
    name_y        : string
                    Name of dependent variable for use in output
    name_x        : list of strings
                    Names of independent variables for use in output
    name_yend     : list of strings
                    Names of endogenous variables for use in output
    name_z        : list of strings
                    Names of exogenous and endogenous variables for use in 
                    output
    name_q        : list of strings
                    Names of external instruments
    name_h        : list of strings
                    Names of all instruments used in ouput
    name_w        : string
                    Name of weights matrix for use in output
    name_ds       : string
                    Name of dataset for use in output
    title         : string
                    Name of the regression method used

    References
    ----------

    .. [1] Kelejian, H.R., Prucha, I.R. (1998) "A generalized spatial
        two-stage least squares procedure for estimating a spatial autoregressive
        model with autoregressive disturbances". The Journal of Real State
        Finance and Economics, 17, 1.

    .. [2] Kelejian, H.R., Prucha, I.R. (1999) "A Generalized Moments
        Estimator for the Autoregressive Parameter in a Spatial Model".
        International Economic Review, 40, 2.

    Examples
    --------

    We first need to import the needed modules, namely numpy to convert the
    data we read into arrays that ``spreg`` understands and ``pysal`` to
    perform all the analysis.

    >>> import pysal
    >>> import numpy as np

    Open data on Columbus neighborhood crime (49 areas) using pysal.open().
    This is the DBF associated with the Columbus shapefile.  Note that
    pysal.open() also reads data in CSV format; since the actual class
    requires data to be passed in as numpy arrays, the user can read their
    data in using any method.  

    >>> dbf = pysal.open(pysal.examples.get_path("columbus.dbf"),'r')

    Extract the CRIME column (crime rates) from the DBF file and make it the
    dependent variable for the regression. Note that PySAL requires this to be
    an numpy array of shape (n, 1) as opposed to the also common shape of (n, )
    that other packages accept.

    >>> y = np.array([dbf.by_col('CRIME')]).T

    Extract INC (income) vector from the DBF to be used as
    independent variables in the regression.  Note that PySAL requires this to
    be an nxj numpy array, where j is the number of independent variables (not
    including a constant). By default this model adds a vector of ones to the
    independent variables passed in.

    >>> x = np.array([dbf.by_col('INC')]).T

    In this case we consider HOVAL (home value) is an endogenous regressor.
    We tell the model that this is so by passing it in a different parameter
    from the exogenous variables (x).

    >>> yend = np.array([dbf.by_col('HOVAL')]).T

    Because we have endogenous variables, to obtain a correct estimate of the
    model, we need to instrument for HOVAL. We use DISCBD (distance to the
    CBD) for this and hence put it in the instruments parameter, 'q'.

    >>> q = np.array([dbf.by_col('DISCBD')]).T

    Since we want to run a spatial error model, we need to specify the spatial
    weights matrix that includes the spatial configuration of the observations
    into the error component of the model. To do that, we can open an already
    existing gal file or create a new one. In this case, we will use
    ``columbus.gal``, which contains contiguity relationships between the
    observations in the Columbus dataset we are using throughout this example.
    Note that, in order to read the file, not only to open it, we need to
    append '.read()' at the end of the command.

    >>> w = pysal.open(pysal.examples.get_path("columbus.gal"), 'r').read() 

    Unless there is a good reason not to do it, the weights have to be
    row-standardized so every row of the matrix sums to one. Among other
    things, this allows to interpret the spatial lag of a variable as the
    average value of the neighboring observations. In PySAL, this can be
    easily performed in the following way:

    >>> w.transform='r'

    We are all set with the preliminars, we are good to run the model. In this
    case, we will need the variables (exogenous and endogenous), the
    instruments and the weights matrix. If we want to
    have the names of the variables printed in the output summary, we will
    have to pass them in as well, although this is optional.

    >>> model = GM_Endog_Error(y, x, yend, q, w=w, name_x=['inc'], name_y='crime', name_yend=['hoval'], name_q=['discbd'], name_ds='columbus')

    Once we have run the model, we can explore a little bit the output. The
    regression object we have created has many attributes so take your time to
    discover them. Note that because we are running the classical GMM error
    model from 1998/99, the spatial parameter is obtained as a point estimate, so
    although you get a value for it (there are for coefficients under
    model.betas), you cannot perform inference on it (there are only three
    values in model.se_betas). Also, this regression uses a two stage least
    squares estimation method that accounts for the endogeneity created by the
    endogenous variables included.

    >>> print model.name_z
    ['CONSTANT', 'inc', 'hoval', 'lambda']
<<<<<<< HEAD
    >>> np.around(model.betas, decimals=5)
    array([[ 82.57297],
           [  0.58096],
           [ -1.44808],
           [  0.34992]])
    >>> np.around(model.std_err, decimals=6)
    array([ 16.138089,   1.354476,   0.786205])

=======
    >>> np.around(model.betas, decimals=4)
    array([[ 82.573 ],
           [  0.581 ],
           [ -1.4481],
           [  0.3499]])
    >>> np.around(model.std_err, decimals=4)
    array([ 16.1381,   1.3545,   0.7862])
    
>>>>>>> 92f95fbb
    '''
    def __init__(self, y, x, yend, q, w,\
                 vm=False, name_y=None, name_x=None,\
                 name_yend=None, name_q=None,\
                 name_w=None, name_ds=None):

        n = USER.check_arrays(y, x, yend, q)
        USER.check_y(y, n)
        USER.check_weights(w, y, w_required=True)
        x_constant = USER.check_constant(x)
        BaseGM_Endog_Error.__init__(self, y=y, x=x_constant, w=w.sparse, yend=yend, q=q)
        self.title = "SPATIALLY WEIGHTED TWO STAGE LEAST SQUARES"        
        self.name_ds = USER.set_name_ds(name_ds)
        self.name_y = USER.set_name_y(name_y)
        self.name_x = USER.set_name_x(name_x, x)
        self.name_yend = USER.set_name_yend(name_yend, yend)
        self.name_z = self.name_x + self.name_yend
        self.name_z.append('lambda')
        self.name_q = USER.set_name_q(name_q, q)
        self.name_h = USER.set_name_h(self.name_x, self.name_q)
        self.name_w = USER.set_name_w(name_w, w)
        SUMMARY.GM_Endog_Error(reg=self, w=w, vm=vm)


class BaseGM_Combo(BaseGM_Endog_Error):
    """
    GMM method for a spatial lag and error model, with endogenous variables
    (note: no consistency checks, diagnostics or constant added); based on 
    Kelejian and Prucha (1998, 1999)[1]_[2]_.

    Parameters
    ----------
    y            : array
                   nx1 array for dependent variable
    x            : array
                   Two dimensional array with n rows and one column for each
                   independent (exogenous) variable, excluding the constant
    yend         : array
                   Two dimensional array with n rows and one column for each
                   endogenous variable
    q            : array
                   Two dimensional array with n rows and one column for each
                   external exogenous variable to use as instruments (note: 
                   this should not contain any variables from x)
    w            : Sparse matrix
                   Spatial weights sparse matrix  
    w_lags       : integer
                   Orders of W to include as instruments for the spatially
                   lagged dependent variable. For example, w_lags=1, then
                   instruments are WX; if w_lags=2, then WX, WWX; and so on.
    lag_q        : boolean
                   If True, then include spatial lags of the additional 
                   instruments (q).

    Attributes
    ----------
    betas        : array
                   kx1 array of estimated coefficients
    u            : array
                   nx1 array of residuals
    e_filtered   : array
                   nx1 array of spatially filtered residuals
    predy        : array
                   nx1 array of predicted y values
    n            : integer
                   Number of observations
    k            : integer
                   Number of variables for which coefficients are estimated
                   (including the constant)
    y            : array
                   nx1 array for dependent variable
    x            : array
                   Two dimensional array with n rows and one column for each
                   independent (exogenous) variable, including the constant
    yend         : array
                   Two dimensional array with n rows and one column for each
                   endogenous variable
    z            : array
                   nxk array of variables (combination of x and yend)
    mean_y       : float
                   Mean of dependent variable
    std_y        : float
                   Standard deviation of dependent variable
    vm           : array
                   Variance covariance matrix (kxk)
    sig2         : float
                   Sigma squared used in computations

    References
    ----------

    .. [1] Kelejian, H.R., Prucha, I.R. (1998) "A generalized spatial
        two-stage least squares procedure for estimating a spatial autoregressive
        model with autoregressive disturbances". The Journal of Real State
        Finance and Economics, 17, 1.

    .. [2] Kelejian, H.R., Prucha, I.R. (1999) "A Generalized Moments
        Estimator for the Autoregressive Parameter in a Spatial Model".
        International Economic Review, 40, 2.

    Examples
    --------

    >>> import numpy as np
    >>> import pysal
    >>> db = pysal.open(pysal.examples.get_path('columbus.dbf'),'r')
    >>> y = np.array(db.by_col("CRIME"))
    >>> y = np.reshape(y, (49,1))
    >>> X = []
    >>> X.append(db.by_col("INC"))
    >>> X = np.array(X).T
    >>> w = pysal.rook_from_shapefile(pysal.examples.get_path("columbus.shp"))
    >>> w.transform = 'r'
    >>> w_lags = 1
    >>> yd2, q2 = pysal.spreg.utils.set_endog(y, X, w, None, None, w_lags, True)
    >>> X = np.hstack((np.ones(y.shape),X))

    Example only with spatial lag

    >>> reg = BaseGM_Combo(y, X, yend=yd2, q=q2, w=w.sparse)

    Print the betas

    >>> print np.around(np.hstack((reg.betas[:-1],np.sqrt(reg.vm.diagonal()).reshape(3,1))),3)
    [[ 39.059  11.86 ]
     [ -1.404   0.391]
     [  0.467   0.2  ]]

    And lambda

    >>> print 'Lamda: ', np.around(reg.betas[-1], 3)
    Lamda:  [-0.048]

    Example with both spatial lag and other endogenous variables

    >>> X = []
    >>> X.append(db.by_col("INC"))
    >>> X = np.array(X).T
    >>> yd = []
    >>> yd.append(db.by_col("HOVAL"))
    >>> yd = np.array(yd).T
    >>> q = []
    >>> q.append(db.by_col("DISCBD"))
    >>> q = np.array(q).T
    >>> yd2, q2 = pysal.spreg.utils.set_endog(y, X, w, yd, q, w_lags, True)
    >>> X = np.hstack((np.ones(y.shape),X))
    >>> reg = BaseGM_Combo(y, X, yd2, q2, w=w.sparse)
    >>> betas = np.array([['CONSTANT'],['INC'],['HOVAL'],['W_CRIME']])
    >>> print np.hstack((betas, np.around(np.hstack((reg.betas[:-1], np.sqrt(reg.vm.diagonal()).reshape(4,1))),4)))
    [['CONSTANT' '50.0944' '14.3593']
     ['INC' '-0.2552' '0.5667']
     ['HOVAL' '-0.6885' '0.3029']
     ['W_CRIME' '0.4375' '0.2314']]

        """
    def __init__(self, y, x, yend=None, q=None,\
                 w=None, w_lags=1, lag_q=True):

        BaseGM_Endog_Error.__init__(self, y=y, x=x, w=w, yend=yend, q=q)

class GM_Combo(BaseGM_Combo):
    """
    GMM method for a spatial lag and error model with endogenous variables,
    with results and diagnostics; based on Kelejian and Prucha (1998,
    1999)[1]_[2]_.

    Parameters
    ----------
    y            : array
                   nx1 array for dependent variable
    x            : array
                   Two dimensional array with n rows and one column for each
                   independent (exogenous) variable, excluding the constant
    yend         : array
                   Two dimensional array with n rows and one column for each
                   endogenous variable
    q            : array
                   Two dimensional array with n rows and one column for each
                   external exogenous variable to use as instruments (note: 
                   this should not contain any variables from x)
    w            : pysal W object
                   Spatial weights object (always needed)   
    w_lags       : integer
                   Orders of W to include as instruments for the spatially
                   lagged dependent variable. For example, w_lags=1, then
                   instruments are WX; if w_lags=2, then WX, WWX; and so on.
    lag_q        : boolean
                   If True, then include spatial lags of the additional 
                   instruments (q).
    vm           : boolean
                   If True, include variance-covariance matrix in summary
                   results
    name_y       : string
                   Name of dependent variable for use in output
    name_x       : list of strings
                   Names of independent variables for use in output
    name_yend    : list of strings
                   Names of endogenous variables for use in output
    name_q       : list of strings
                   Names of instruments for use in output
    name_w       : string
                   Name of weights matrix for use in output
    name_ds      : string
                   Name of dataset for use in output

    Attributes
    ----------
    summary      : string
                   Summary of regression results and diagnostics (note: use in
                   conjunction with the print command)
    betas        : array
                   kx1 array of estimated coefficients
    u            : array
                   nx1 array of residuals
    e_filtered   : array
                   nx1 array of spatially filtered residuals
    e_pred       : array
                   nx1 array of residuals (using reduced form)
    predy        : array
                   nx1 array of predicted y values
    predy_e      : array
                   nx1 array of predicted y values (using reduced form)
    n            : integer
                   Number of observations
    k            : integer
                   Number of variables for which coefficients are estimated
                   (including the constant)
    y            : array
                   nx1 array for dependent variable
    x            : array
                   Two dimensional array with n rows and one column for each
                   independent (exogenous) variable, including the constant
    yend         : array
                   Two dimensional array with n rows and one column for each
                   endogenous variable
    z            : array
                   nxk array of variables (combination of x and yend)
    mean_y       : float
                   Mean of dependent variable
    std_y        : float
                   Standard deviation of dependent variable
    vm           : array
                   Variance covariance matrix (kxk)
    pr2          : float
                   Pseudo R squared (squared correlation between y and ypred)
    pr2_e        : float
                   Pseudo R squared (squared correlation between y and ypred_e
                   (using reduced form))
    sig2         : float
                   Sigma squared used in computations (based on filtered
                   residuals)
    std_err      : array
                   1xk array of standard errors of the betas    
    z_stat       : list of tuples
                   z statistic; each tuple contains the pair (statistic,
                   p-value), where each is a float
    name_y        : string
                    Name of dependent variable for use in output
    name_x        : list of strings
                    Names of independent variables for use in output
    name_yend     : list of strings
                    Names of endogenous variables for use in output
    name_z        : list of strings
                    Names of exogenous and endogenous variables for use in 
                    output
    name_q        : list of strings
                    Names of external instruments
    name_h        : list of strings
                    Names of all instruments used in ouput
    name_w        : string
                    Name of weights matrix for use in output
    name_ds       : string
                    Name of dataset for use in output
    title         : string
                    Name of the regression method used

    References
    ----------

    .. [1] Kelejian, H.R., Prucha, I.R. (1998) "A generalized spatial
        two-stage least squares procedure for estimating a spatial autoregressive
        model with autoregressive disturbances". The Journal of Real State
        Finance and Economics, 17, 1.

    .. [2] Kelejian, H.R., Prucha, I.R. (1999) "A Generalized Moments
        Estimator for the Autoregressive Parameter in a Spatial Model".
        International Economic Review, 40, 2.

    Examples
    --------

    We first need to import the needed modules, namely numpy to convert the
    data we read into arrays that ``spreg`` understands and ``pysal`` to
    perform all the analysis.

    >>> import numpy as np
    >>> import pysal

    Open data on Columbus neighborhood crime (49 areas) using pysal.open().
    This is the DBF associated with the Columbus shapefile.  Note that
    pysal.open() also reads data in CSV format; since the actual class
    requires data to be passed in as numpy arrays, the user can read their
    data in using any method.  

    >>> db = pysal.open(pysal.examples.get_path("columbus.dbf"),'r')

    Extract the CRIME column (crime rates) from the DBF file and make it the
    dependent variable for the regression. Note that PySAL requires this to be
    an numpy array of shape (n, 1) as opposed to the also common shape of (n, )
    that other packages accept.

    >>> y = np.array(db.by_col("CRIME"))
    >>> y = np.reshape(y, (49,1))

    Extract INC (income) vector from the DBF to be used as
    independent variables in the regression.  Note that PySAL requires this to
    be an nxj numpy array, where j is the number of independent variables (not
    including a constant). By default this model adds a vector of ones to the
    independent variables passed in.

    >>> X = []
    >>> X.append(db.by_col("INC"))
    >>> X = np.array(X).T

    Since we want to run a spatial error model, we need to specify the spatial
    weights matrix that includes the spatial configuration of the observations
    into the error component of the model. To do that, we can open an already
    existing gal file or create a new one. In this case, we will create one
    from ``columbus.shp``.

    >>> w = pysal.rook_from_shapefile(pysal.examples.get_path("columbus.shp"))

    Unless there is a good reason not to do it, the weights have to be
    row-standardized so every row of the matrix sums to one. Among other
    things, this allows to interpret the spatial lag of a variable as the
    average value of the neighboring observations. In PySAL, this can be
    easily performed in the following way:

    >>> w.transform = 'r'

    The Combo class runs an SARAR model, that is a spatial lag+error model.
    In this case we will run a simple version of that, where we have the
    spatial effects as well as exogenous variables. Since it is a spatial
    model, we have to pass in the weights matrix. If we want to
    have the names of the variables printed in the output summary, we will
    have to pass them in as well, although this is optional.

    >>> reg = GM_Combo(y, X, w=w, name_y='crime', name_x=['income'], name_ds='columbus')

    Once we have run the model, we can explore a little bit the output. The
    regression object we have created has many attributes so take your time to
    discover them. Note that because we are running the classical GMM error
    model from 1998/99, the spatial parameter is obtained as a point estimate, so
    although you get a value for it (there are for coefficients under
    model.betas), you cannot perform inference on it (there are only three
    values in model.se_betas). Also, this regression uses a two stage least
    squares estimation method that accounts for the endogeneity created by the
    spatial lag of the dependent variable. We can check the betas:

    >>> print reg.name_z
    ['CONSTANT', 'income', 'W_crime', 'lambda']
    >>> print np.around(np.hstack((reg.betas[:-1],np.sqrt(reg.vm.diagonal()).reshape(3,1))),3)
    [[ 39.059  11.86 ]
     [ -1.404   0.391]
     [  0.467   0.2  ]]

    And lambda:

    >>> print 'lambda: ', np.around(reg.betas[-1], 3)
    lambda:  [-0.048]

    This class also allows the user to run a spatial lag+error model with the
    extra feature of including non-spatial endogenous regressors. This means
    that, in addition to the spatial lag and error, we consider some of the
    variables on the right-hand side of the equation as endogenous and we
    instrument for this. As an example, we will include HOVAL (home value) as
    endogenous and will instrument with DISCBD (distance to the CSB). We first
    need to read in the variables:

    >>> yd = []
    >>> yd.append(db.by_col("HOVAL"))
    >>> yd = np.array(yd).T
    >>> q = []
    >>> q.append(db.by_col("DISCBD"))
    >>> q = np.array(q).T

    And then we can run and explore the model analogously to the previous combo:

    >>> reg = GM_Combo(y, X, yd, q, w=w, name_x=['inc'], name_y='crime', name_yend=['hoval'], name_q=['discbd'], name_ds='columbus')
    >>> print reg.name_z
    ['CONSTANT', 'inc', 'hoval', 'W_crime', 'lambda']
    >>> names = np.array(reg.name_z).reshape(5,1)
    >>> print np.hstack((names[0:4,:], np.around(np.hstack((reg.betas[:-1], np.sqrt(reg.vm.diagonal()).reshape(4,1))),4)))
    [['CONSTANT' '50.0944' '14.3593']
     ['inc' '-0.2552' '0.5667']
     ['hoval' '-0.6885' '0.3029']
     ['W_crime' '0.4375' '0.2314']]

    >>> print 'lambda: ', np.around(reg.betas[-1], 3)
    lambda:  [ 0.254]

    """
    def __init__(self, y, x, yend=None, q=None,\
                 w=None, w_lags=1, lag_q=True,\
                 vm=False, name_y=None, name_x=None,\
                 name_yend=None, name_q=None,\
                 name_w=None, name_ds=None):

        n = USER.check_arrays(y, x, yend, q)
        USER.check_y(y, n)
        USER.check_weights(w, y, w_required=True)
        yend2, q2 = set_endog(y, x, w, yend, q, w_lags, lag_q)
        x_constant = USER.check_constant(x)
        BaseGM_Combo.__init__(self, y=y, x=x_constant, w=w.sparse, yend=yend2, q=q2,\
                                w_lags=w_lags, lag_q=lag_q)
        self.rho = self.betas[-2]
        self.predy_e, self.e_pred, warn = sp_att(w,self.y,\
                   self.predy,yend2[:,-1].reshape(self.n,1),self.rho)
        set_warn(self, warn)
        self.title = "SPATIALLY WEIGHTED TWO STAGE LEAST SQUARES"        
        self.name_ds = USER.set_name_ds(name_ds)
        self.name_y = USER.set_name_y(name_y)
        self.name_x = USER.set_name_x(name_x, x)
        self.name_yend = USER.set_name_yend(name_yend, yend)
        self.name_yend.append(USER.set_name_yend_sp(self.name_y))
        self.name_z = self.name_x + self.name_yend
        self.name_z.append('lambda')
        self.name_q = USER.set_name_q(name_q, q)
        self.name_q.extend(USER.set_name_q_sp(self.name_x, w_lags, self.name_q, lag_q))
        self.name_h = USER.set_name_h(self.name_x, self.name_q)
        self.name_w = USER.set_name_w(name_w, w)
        SUMMARY.GM_Combo(reg=self, w=w, vm=vm)   

def _momentsGM_Error(w, u):
    try:
        wsparse = w.sparse
    except:
        wsparse = w
    n = wsparse.shape[0]
    u2 = np.dot(u.T, u)
    wu = wsparse * u
    uwu = np.dot(u.T, wu)
    wu2 = np.dot(wu.T, wu)
    wwu = wsparse * wu
    uwwu = np.dot(u.T, wwu)
    wwu2 = np.dot(wwu.T, wwu)
    wuwwu = np.dot(wu.T, wwu)
    wtw = wsparse.T * wsparse
    trWtW = np.sum(wtw.diagonal())
    g = np.array([[u2[0][0], wu2[0][0], uwu[0][0]]]).T / n
    G = np.array([[2 * uwu[0][0], -wu2[0][0], n], [2 * wuwwu[0][0], -wwu2[0][0], trWtW], [uwwu[0][0] + wu2[0][0], -wuwwu[0][0], 0.]]) / n
    return [G, g]

def _test():
    import doctest
    start_suppress = np.get_printoptions()['suppress']
    np.set_printoptions(suppress=True)    
    doctest.testmod()
    np.set_printoptions(suppress=start_suppress)

if __name__ == '__main__':

    _test()
    import pysal
    import numpy as np
    dbf = pysal.open(pysal.examples.get_path('columbus.dbf'),'r')
    y = np.array([dbf.by_col('HOVAL')]).T
    names_to_extract = ['INC', 'CRIME']
    x = np.array([dbf.by_col(name) for name in names_to_extract]).T
    w = pysal.open(pysal.examples.get_path("columbus.gal"), 'r').read() 
    w.transform='r'
    model = GM_Error(y, x, w, name_y='hoval', name_x=['income', 'crime'], name_ds='columbus')
    print model.summary
    <|MERGE_RESOLUTION|>--- conflicted
+++ resolved
@@ -626,16 +626,6 @@
 
     >>> print model.name_z
     ['CONSTANT', 'inc', 'hoval', 'lambda']
-<<<<<<< HEAD
-    >>> np.around(model.betas, decimals=5)
-    array([[ 82.57297],
-           [  0.58096],
-           [ -1.44808],
-           [  0.34992]])
-    >>> np.around(model.std_err, decimals=6)
-    array([ 16.138089,   1.354476,   0.786205])
-
-=======
     >>> np.around(model.betas, decimals=4)
     array([[ 82.573 ],
            [  0.581 ],
@@ -644,7 +634,6 @@
     >>> np.around(model.std_err, decimals=4)
     array([ 16.1381,   1.3545,   0.7862])
     
->>>>>>> 92f95fbb
     '''
     def __init__(self, y, x, yend, q, w,\
                  vm=False, name_y=None, name_x=None,\
